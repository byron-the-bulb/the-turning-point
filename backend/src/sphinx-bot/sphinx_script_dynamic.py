--- conflicted
+++ resolved
@@ -183,13 +183,6 @@
 # Collect Name
 ########################################################################
 
-<<<<<<< HEAD
-async def collect_name_handler(args : FlowArgs) -> FlowResult:
-    user_name = args["user_name"]
-    logger.info(f"[Flow]collect_name_handler: {user_name}")
-    # This will be sent back to the client in a TranscriptionFrame
-    return {"status": "success", "user_name": user_name}
-=======
 async def collect_name_handler(args: FlowArgs, flow_manager: FlowManager) -> FlowResult:
     user_name = args.get("user_name", "").strip()
     retry_count = flow_manager.state.get("name_retry_count", 0)
@@ -223,7 +216,6 @@
         ))
     else:
         await flow_manager.set_node("guide_assistance", create_name_guide_assistance_node())
->>>>>>> 632b74d3
 
 async def confirm_name_handler(args : FlowArgs) -> FlowResult:
     confirmed = args["confirmed"]
@@ -427,79 +419,19 @@
 ):
     logger.info(f"[Flow]confirm_challenge_callback {result}")
     if result["status"] == "success":
-<<<<<<< HEAD
-        await flow_manager.set_node("explore_challenge", create_record_challenge_in_depth_node())
-=======
         await flow_manager.set_node("identify_empowered_state", create_identify_empowered_state_node(flow_manager))
->>>>>>> 632b74d3
     else:
         await flow_manager.set_node("select_challenge", create_select_challenge_node())
 
 def create_confirm_challenge_node(flow_manager: FlowManager) -> NodeConfig:
     emotions_summary = flow_manager.state.get("emotions_summary", "")
     challenge = flow_manager.state.get("challenge", "")
-<<<<<<< HEAD
-
-    logger.info(f"[Flow]record_challenge_in_depth_callback {emotions_summary}, {challenge}")
-    if result["emotions_fully_processed"]:
-        await flow_manager.set_node("confirm_emotions", create_confirm_emotions_node(
-            emotions_summary=emotions_summary,
-            challenge=challenge))
-    else:
-        await flow_manager.set_node("explore_challenge", create_record_challenge_in_depth_node())
-
-
-def create_record_challenge_in_depth_node()->NodeConfig:
-=======
->>>>>>> 632b74d3
-    return {
-        "role_messages": [
-            {"role": "system", "content": SYSTEM_ROLE},
-        ],
-        "task_messages": [
-<<<<<<< HEAD
-            {"role": "system", "content": FLOW_STATES["explore_challenge"]["task"]}
-        ],
-        "functions": [
-            FlowsFunctionSchema(
-                name="record_challenge_in_depth",
-                description="Record the user's challenge in depth and wait for the system to process the user's emotions.",
-                properties={"user_challenge_in_depth": {"type": "string", "description": "The user's own description of their challenge in depth"},
-                            "emotions_fully_processed": {"type": "boolean", "description": "Has the system processed the user's emotions?"}},
-                required=["user_challenge_in_depth", "emotions_fully_processed"],
-                handler=record_challenge_in_depth_handler,
-                transition_callback=record_challenge_in_depth_callback
-            )
-        ]#,
-        #"ui_override": {
-        #    "type": "button",
-        #    "prompt": "Is participant done?",
-        #    "action_text": "I am done"
-        #}
-    }
-
-
-########################################################################
-# Confirm Emotions
-########################################################################
-
-async def confirm_emotions_handler(args: FlowArgs) -> FlowResult:
-    user_input = args.get("user_input", "").lower()
-    is_confirmed = any(word in user_input for word in ["yes", "true", "correct", "absolutely", "yeah"])
-    return {"status": "success", "emotions_confirmed": is_confirmed}
-
-async def confirm_emotions_callback(
-    args: FlowArgs,
-    result: FlowResult,
-    flow_manager: FlowManager
-):
-    if result.get("emotions_confirmed"):
-        await flow_manager.set_node("identify_empowered_state", create_identify_empowered_state_node())
-    else:
-        await flow_manager.set_node("explore_challenge", create_record_challenge_in_depth_node())
-=======
+    return {
+        "role_messages": [
+            {"role": "system", "content": SYSTEM_ROLE},
+        ],
+        "task_messages": [
             {"role": "system", "content": f"""IMPORTANT: This is ONLY a simple confirmation step. 
->>>>>>> 632b74d3
 
 Task: Ask the user to confirm if '{challenge}' is their challenge and if the emotions detected ({emotions_summary}) resonate with them. Use phrasing similar to:
 "It sounds like you are dealing with {challenge} and it makes you feel {emotions_summary}. Is that correct?"
@@ -556,12 +488,7 @@
             challenge=challenge
         ))
     else:
-<<<<<<< HEAD
-        logger.info(f"[Flow]identify_empowered_state_callback : going back identify_empowered_state")
-        await flow_manager.set_node("identify_empowered_state", create_identify_empowered_state_node())
-=======
         await flow_manager.set_node("identify_empowered_state", create_identify_empowered_state_node(flow_manager))
->>>>>>> 632b74d3
 
 def create_identify_empowered_state_node(flow_manager: FlowManager=None)->NodeConfig:
     challenge = ""
